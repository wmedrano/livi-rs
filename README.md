--- conflicted
+++ resolved
@@ -28,19 +28,12 @@
 ```rust
 let world = livi::World::new();
 const SAMPLE_RATE: f64 = 44100.0;
-<<<<<<< HEAD
 let worker_manager = std::sync::Arc::new(livi::WorkerManager::default());
 let features = world.build_features(livi::FeaturesBuilder {
     min_block_length: 1,
     max_block_length: 4096,
     worker_manager: worker_manager.clone(),
 });
-=======
-world
-    .initialize_block_length(MIN_BLOCK_SIZE, MAX_BLOCK_SIZE)
-    .unwrap();
-let mut worker_manager = livi::WorkerManager::default();
->>>>>>> 1eb90e45
 let plugin = world
     // This is the URI for mda EPiano. You can use the `lv2ls` command line
     // utility to see all available LV2 plugins.
